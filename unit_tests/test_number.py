#!/usr/bin/python3
import sys
import os
sys.path.append(os.path.join(os.path.dirname(__file__),".."))

from typing import *

from silicon import *
from test_utils import *
import inspect

class and_gate(Module):
    in_a = Input(logic)
    in_b = Input(logic)
    out_a = Output(logic)
    def generate(self, netlist: 'Netlist', back_end: 'BackEnd') -> str:
        ret_val = ""
        assert back_end.language == "SystemVerilog"
        ret_val += self.generate_module_header(back_end) + "\n"
        ret_val += back_end.indent("assign out_a = in_a & in_b;\n")
        ret_val += "endmodule\n\n\n"
        return ret_val

class or_gate(Module):
    in_a = Input(logic)
    in_b = Input(logic)
    out_a = Output(logic)
    def generate(self, netlist: 'Netlist', back_end: 'BackEnd') -> str:
        ret_val = ""
        assert back_end.language == "SystemVerilog"
        ret_val += self.generate_module_header(back_end) + "\n"
        ret_val += back_end.indent("assign out_a = in_a | in_b;\n")
        ret_val += "endmodule\n\n\n"
        return ret_val

class xor_gate(Module):
    in_a = Input(logic)
    in_b = Input(logic)
    out_a = Output(logic)
    def generate(self, netlist: 'Netlist', back_end: 'BackEnd') -> str:
        ret_val = ""
        assert back_end.language == "SystemVerilog"
        ret_val += self.generate_module_header(back_end) + "\n"
        ret_val += back_end.indent("assign out_a = in_a ^ in_b;\n")
        ret_val += "endmodule\n\n\n"
        return ret_val

class full_adder(Module):
    in_a = Input(logic)
    in_b = Input(logic)
    in_c = Input(logic)
    out_a = Output(logic)
    out_c = Output(logic)
    
    def body(self):
        self.out_a = xor_gate(self.in_a, xor_gate(self.in_b, self.in_c))
        self.out_c = or_gate(
            and_gate(self.in_a, self.in_b),
            or_gate(
                and_gate(self.in_a, self.in_c),
                and_gate(self.in_b, self.in_c)
            )
        )

def test_mix1():
    class top(Module):
        in_a = Input(Unsigned(length=5))
        in_b = Input(Unsigned(length=16))
        in_c = Input(Unsigned(length=16))
        out_num = Output(Unsigned(length=16))
        out_num_b = Output(Signed(length=16))
        out_a = Output(Unsigned(length=1))
        out_b = Output(Unsigned(length=11))
        out_c = Output(Unsigned(length=5))
        out_d = Output(Unsigned(length=11))

        def body(self):
            # Funny thing. This works:
            #   (a, b) = some_multi_output_gate()
            # This also works:
            #   bus = (a, b, c)
            # This stuff doesn't:
            #   (a, b) = (c, d, e)
            # But, this works too, provided all elements are broken out:
            #   (a, b) = bus
            # This again, is borken:
            #   (a, bus_a) = bus_b
            # But maybe it's an edge-case enough that it doesn't matter. We at least get a Python error for the broken cases.
            # We can also make a 'concat' and a 'split' module if we really want to to make single-line assignments like that work.
            a0 = self.in_a[0]
            #a0_alias1 = a0
            #a0_alias2 = a0
            b0 = self.in_b[0]
            c0 = and_gate(a0, b0)
            #in_a_alias = c0.get_parent_module().in_a
            self.out_num = self.in_b & self.in_c
            self.out_num_b = 31
            self.out_b[0] = c0
            self.out_b[4] = and_gate(self.in_a[3], self.in_a[4])
            self.out_b[3:1] = self.in_a[2:0]
            self.out_b[10:5] = 0
            self.out_c = concat(a0, b0, c0, c0, b0)
            # There's a strange artifact in the generation of this code. It outputs:
            #   assign out_d = {{7{1'bX}}, {in_a[4], in_b[0], u1_out}};
            # This is probably not a big deal, but maybe at some point we should optimize away the extra {} braces to improve readability.
            self.out_d[3:0] = concat(c0, b0, self.in_a[4])
            self.out_d[10:4] = 1

    test.rtl_generation(top, inspect.currentframe().f_code.co_name)

def test_assign():
    class top(Module):
        uout1 = Output(Unsigned(length=16))
        sout1 = Output(Signed(length=16))
        uout2 = Output(Unsigned(length=16))
        sout2 = Output(Signed(length=16))
        in1 = Input(logic)
        in2 = Input(logic)
        out1 = Output(logic)

        def body(self):
            self.out1 = self.in1
            self.uout1 = 42
            self.sout1 = 43
            with ExpectError(SyntaxErrorException):
                self.uout2 = -44
            self.sout2 = -45

    test.rtl_generation(top, inspect.currentframe().f_code.co_name)

def test_concatenate():
    class top(Module):
        uout1 = Output(Unsigned(length=16))
        sout1 = Output(Signed(length=16))
        uin1 = Input(Unsigned(length=4))
        uin2 = Input(Unsigned(length=4))
        sin1 = Input(Signed(length=4))
        sin2 = Input(Signed(length=4))

        def body(self):
            self.uout1 = concat(self.uin1, self.uin2)
            self.sout1 = concat(self.sin1, self.uin1)

    test.rtl_generation(top, inspect.currentframe().f_code.co_name)

def test_binary_ops():
    class top(Module):
        uout1 = Output(Unsigned(length=4))
        uout2 = Output(Unsigned(length=4))
        uout3 = Output(Unsigned(length=4))
        uout4 = Output(Unsigned(length=4))
        uout5 = Output(Unsigned(length=4))
        uout6 = Output(Unsigned(length=4))
        uout7 = Output(Unsigned(length=4))
        uout8 = Output(Unsigned(length=4))
        uout9 = Output(Unsigned(length=4))
        uout10 = Output(Unsigned(length=4))
        uout11 = Output(Unsigned(length=4))
        uout12 = Output(Unsigned(length=4))
        sout1 = Output(Signed(length=4))
        sout4 = Output(Signed(length=4))
        sout5 = Output(Signed(length=4))
        uin1 = Input(Unsigned(length=4))
        uin2 = Input(Unsigned(length=4))
        uin3 = Input(Unsigned(length=1))
        uin4 = Input(Unsigned(length=3))
        uin5 = Input(Unsigned(length=4))
        sin1 = Input(Signed(length=4))
        sin2 = Input(Signed(length=4))
        sin3 = Input(Signed(length=2))
        sout2 = Output(Signed(length=5))
        sout3 = Output(Signed(length=5))
        lt_out = Output(Unsigned(length=1))
        le_out = Output(Unsigned(length=1))
        eq_out = Output(Unsigned(length=1))
        ne_out = Output(Unsigned(length=1))
        gt_out = Output(Unsigned(length=1))
        ge_out = Output(Unsigned(length=1))
        slsh_out = Output(Signed(length=4+2<<4))
        ulsh_out = Output(Unsigned(length=4+2<<4))
        srsh_out = Output(Signed(length=4+2<<4))
        ursh_out = Output(Unsigned(length=4+2<<4))

        def body(self):
            self.uout1 = self.uin1 & self.uin2
            self.sout1 = self.sin1 & self.sin1
            self.uout2 = self.uin1 & self.uin2 & self.uin3
            self.uout3 = self.uin1 & self.uin2 | self.uin1 & self.uin3
            self.uout4 = self.uin1 | self.uin2 & self.uin3 | self.uin4
            self.sout4 = (self.sin1 & self.sin3) | self.sin1
            self.sout5 = (self.sin1 | self.sin3) & self.sin1
            self.uout7 = self.uin1 & (self.uin2 | self.uin3)
            self.uout8 = self.uin1 | (self.uin2 & self.uin3)
            for i in range(0,4):
                self.uout9[i] = self.uin1[i] & (self.uin2[3-i] | self.uin5[i])
                self.uout10[i] = (self.uin1 & (self.uin2 | self.uin5))[i]
                self.uout11[3-i] = (self.uin1 & (self.uin2 | self.uin5))[i]
                #if i >= 2:
                    #self.uout10[i] = (self.uin1 & (self.uin2 | self.sin1))[i]
                    #self.uout11[3-i] = (self.uin1 & (self.uin2 | self.sin1))[i]
                    #self.uout12[(3-i)*2] = (self.uin1 & (self.uin2 | self.sin1))[i]
            self.sout2 = self.sin1 + self.sin2
            self.sout3 = self.sin1 - self.sin2
            self.lt_out = self.sin1 < self.sin2
            self.le_out = self.sin1 <= self.sin2
            self.eq_out = self.sin1 == self.sin2
            self.ne_out = self.sin1 != self.sin2
            self.gt_out = self.sin1 > self.sin2
            self.ge_out = self.sin1 >= self.sin2
            self.slsh_out = self.sin1 << self.uin1
            self.ulsh_out = self.uin1 << self.uin1
            self.srsh_out = self.sin1 >> self.uin1
            self.ursh_out = self.uin1 >> self.uin1
    test.rtl_generation(top, inspect.currentframe().f_code.co_name)

def test_closure():
    class top(Module):
        uout11 = Output(Unsigned(length=1))
        uin1 = Input(Unsigned(length=1))
        uin2 = Input(Unsigned(length=1))

        def body(self):
            self.uout11[0] = (self.uin1 & self.uin2)[0]
            
    test.rtl_generation(top, inspect.currentframe().f_code.co_name)

def test_closure1():
    class top(Module):
        uout11 = Output(Unsigned(length=1))
        uin1 = Input(Unsigned(length=1))
        uin2 = Input(Unsigned(length=1))

        def body(self):
            self.uout11 = (self.uin1 & self.uin2)[0]
            
    test.rtl_generation(top, inspect.currentframe().f_code.co_name)

def test_closure2():
    class top(Module):
        uout11 = Output(Unsigned(length=1))
        uin1 = Input(Unsigned(length=1))
        uin2 = Input(Unsigned(length=1))

        def body(self):
            self.uout11[0] = (self.uin1 | self.uin2)[0]
            
    test.rtl_generation(top, inspect.currentframe().f_code.co_name)

def test_slices():
    class top(Module):
        uout1 = Output(Unsigned(length=1))
        uout2 = Output(Unsigned(length=2))
        sout1 = Output(Signed(length=8))
        sout4 = Output(Signed(length=8))
        uin1 = Input(Unsigned(length=1))
        uin2 = Input(Unsigned(length=2))
        uin3 = Input(Unsigned(length=3))
        uin4 = Input(Unsigned(length=4))
        uin5 = Input(Unsigned(length=5))
        sin1 = Input(Signed(length=1))
        sin2 = Input(Signed(length=2))
        sin3 = Input(Signed(length=3))
        sin4 = Input(Signed(length=4))
        sin5 = Input(Signed(length=5))

        def body(self):
            self.uout1[0] = self.uin1
            self.uout2[1] = self.uin1
            self.uout2[0] = self.uin1
            self.sout1 = self.sin1[0]

    test.rtl_generation(top, inspect.currentframe().f_code.co_name)


def test_slice_new():
    class top(Module):
        uout1 = Output(Unsigned(length=2))
        uout2 = Output(Unsigned(length=2))
        uin1 = Input(Unsigned(length=2))

        def body(self):
            self.uout1[0] <<= self.uin1[0]
            self.uout1[1] = self.uin1[1]
            #x = self.uout2[0]
            #x <<= self.uin1[0]
            #self.uout2[1] = self.uin1[1]

    test.rtl_generation(top, inspect.currentframe().f_code.co_name)

def test_slice_with():
    class top(Module):
        uout1 = Output(logic)
        uout2 = Output(logic)
        uin1 = Input(Unsigned(length=2))

        def body(self):
            with self.uin1[0] as x:
                self.uout2 = x
            self.uout1 = self.uin1[1]

    test.rtl_generation(top, inspect.currentframe().f_code.co_name)

def test_slice_slice():
    class top(Module):
        uout1 = Output(logic)
        uout2 = Output(Unsigned(length=5))
        uout3 = Output(Unsigned(length=5))
        uout4 = Output(Unsigned(length=5))
        uin1 = Input(Unsigned(length=10))
        uin2 = Input(logic)

        def body(self):
            self.uout1 = self.uin1[5:2][1]
            self.uout2 = self.uin1[9:3][6:1][5:1]
            self.uout3[4:1][1] = self.uin1[0]
            self.uout3[4:1][3:2] <<= self.uin2
            self.uout3[1:0] = self.uin1[2]

    test.rtl_generation(top, inspect.currentframe().f_code.co_name)

def test_partial_assign():
    class top(Module):
        uout = Output(Unsigned(length=5))
        uin = Input(Unsigned(length=10))

        def body(self):
            self.uout[1] = self.uin[0]
            self.uout[0] = self.uin[1]
            #self.uout3[4:1][3:2] <<= self.uin1[1]
            #self.uout3[1:0] = self.uin1[2]

    with ExpectError(SyntaxErrorException):
        test.rtl_generation(top, inspect.currentframe().f_code.co_name)

def test_decorator_slice():
    @module(1)
    def return_slice(a) -> Output:
        return a[0]
    @module(1)
    def get_slice(a, b) -> Output:
        return a+b

    class Top(Module):
        out_a = Output(Unsigned(5))
        out_b = Output(Unsigned(5))
        in_a = Input(Unsigned(3))
        in_b = Input(Unsigned(3))

        def body(self):
            self.out_a = return_slice(self.in_a)
            self.out_b = get_slice(self.in_a[2:0], self.in_b[1])

    test.rtl_generation(Top, inspect.currentframe().f_code.co_name)

def test_slice_sim():
    # TODO: test simulation, where 'simulate' function does slice assignment using = and <<=
    # TODO: test sim where we yield a slice (that should maybe be an error??)
    pass

def test_slice_as_return():

    class Top(Module):
        out_a = Output(Unsigned(5))
        out_b = Output(Unsigned(8))
        in_a = Input(Unsigned(4))
        in_b = Input(Unsigned(4))
        in_c = Input(logic)

        def body(self):
            def daa_correct_digit(digit, sub_not_add):
                new_val = Select(sub_not_add, digit + 1, digit - 1)
                return new_val[4], new_val[3:0]

            daa_step_1_carry, daa_digit_1 = daa_correct_digit(self.in_a, self.in_c)
            daa_step_2_carry, daa_digit_2 = daa_correct_digit(self.in_a, self.in_c)
            daa_res = concat(daa_digit_2, daa_digit_1)
            self.out_a = self.in_b + daa_step_1_carry + daa_step_2_carry
            self.out_b = daa_res

    test.rtl_generation(Top, inspect.currentframe().f_code.co_name)

def test_local_slice():

    class Top(Module):
        out_a = Output(Unsigned(5))
        in_c = Input(logic)

        def body(self):
            x = self.out_a[3:0]
            x <<= self.in_c
            self.out_a[4] = 1

    test.rtl_generation(Top, inspect.currentframe().f_code.co_name)

def test_wire_to_wire_loop():

    class Top(Module):
        out_a = Output(Unsigned(5))
        in_c = Input(Unsigned(4))

        def body(self):
            y = Wire(Unsigned(4))
            y[2:0] <<= self.in_c[2:0]
            y[3] <<= y[3]
            self.out_a <<= y

    with ExpectError(SyntaxErrorException):
        test.rtl_generation(Top, inspect.currentframe().f_code.co_name)

def test_precedence():
    class Top(Module):
        in1 = Input(Unsigned(8))
        in2 = Input(Unsigned(8))
        alpha = Input(Unsigned(8))
        outp = Output(Unsigned(8))
        
        def body(self):
            #pix1 = self.in1 * self.alpha
            pix2 = self.in2 * (255-self.alpha)
            #self.outp = (pix1 + pix2)[15:8]
            self.outp = pix2[15:8]

    test.rtl_generation(Top, inspect.currentframe().f_code.co_name)

def test_fractional1():
    class Top(Module):
        in1 = Input(Number(length=8, signed=False, precision=3))
        in2 = Input(Number(length=8, signed=False, precision=4))
        outp = Output(Number(length=10, signed=False, precision=4))

        def body(self):
            self.outp <<= self.in1 + self.in2

    test.rtl_generation(Top, inspect.currentframe().f_code.co_name)

<<<<<<< HEAD
        
def test_fractional2():
    class Top(Module):
        in1 = Input(Number(length=8, signed=True, precision=3))
        in2 = Input(Number(length=8, signed=False, precision=4))
        outp = Output(Number(length=10, signed=True, precision=3))
=======
def test_fractional1_sim():
    class Top(Module):
        in1 = Input(Number(length=8, signed=False, precision=3))
        in2 = Input(Number(length=8, signed=False, precision=4))
        outp = Output(Number(length=10, signed=False, precision=4))
>>>>>>> eeb6cd12

        def body(self):
            self.outp <<= self.in1 + self.in2

<<<<<<< HEAD
    test.rtl_generation(Top, inspect.currentframe().f_code.co_name)

        
=======
        def simulate(self) -> TSimEvent:
            print("Simulation started")
            self.in1 = 1.1
            self.in2 = 2
            now = yield 10
            assert self.outp.sim_value == 3
            print("Done")

    test.simulation(Top, inspect.currentframe().f_code.co_name)

>>>>>>> eeb6cd12
def test_sim_value_fract():
    def test_result(expected_value, operation, *args):
        result = getattr(type(args[0]), operation)(*args)
        diag_line = f"{operation}("
        if len(args) > 0: diag_line += f"{args[0]}"
        for a in args[1:]: diag_line += f", {a}"
        diag_line += f") = {result} ?= {expected_value}"
        print(diag_line)
        if isinstance(expected_value, Number.SimValue):
            assert(result.value == expected_value.value)
            assert(result.precision == expected_value.precision)
        else:
            assert(result == expected_value)
    def n(value, precision = 0):
        ret_val = Number.SimValue(value, precision)
        return ret_val

    test_result(n(4,2), "__add__", n(1, 2), n(3,2))
    test_result(n(8,3), "__add__", n(1, 2), n(6,3))
    test_result(n(8,3), "__add__", n(2, 3), n(3,2))
    test_result(n(-2,2), "__sub__", n(1, 2), n(3,2))
    test_result(n(-4,3), "__sub__", n(1, 2), n(6,3))
    test_result(n(-4,3), "__sub__", n(2, 3), n(3,2))
    test_result(n(13*27, 4+8), "__mul__", n(13, 4), n(27,8))
    test_result(n(27>>4,3), "__rshift__", n(27, 3), 4)
    test_result(n(-27>>4,3), "__rshift__", n(-27, 3), 4)
    test_result(n(27<<4,3), "__lshift__", n(27, 3), 4)
    test_result(n(-27<<4,3), "__lshift__", n(-27, 3), 4)
    test_result(n(1,2), "__and__", n(1, 2), n(3,2))
    test_result(n(2,3), "__and__", n(1, 2), n(3,3))
    test_result(n(2,2), "__xor__", n(1, 2), n(3,2))
    test_result(n(1,3), "__xor__", n(1, 2), n(3,3))
    test_result(n(3,2), "__or__", n(1, 2), n(3,2))
    test_result(n(3,3), "__or__", n(1, 2), n(3,3))
    test_result(n(-27,2), "__neg__", n(27, 2))

    test_result(n(4,2), "__radd__", n(1, 2), n(3,2))
    test_result(n(8,3), "__radd__", n(1, 2), n(6,3))
    test_result(n(8,3), "__radd__", n(2, 3), n(3,2))
    test_result(n(2,2), "__rsub__", n(1, 2), n(3,2))
    test_result(n(4,3), "__rsub__", n(1, 2), n(6,3))
    test_result(n(4,3), "__rsub__", n(2, 3), n(3,2))
    test_result(n(13*27, 4+8), "__rmul__", n(13, 4), n(27,8))
    test_result(n(27>>4,3), "__rrshift__", n(4), n(27, 3))
    test_result(n(-27>>4,3), "__rrshift__", n(4), n(-27, 3))
    test_result(n(27<<4,3), "__rlshift__", n(4), n(27, 3))
    test_result(n(-27<<4,3), "__rlshift__", n(4), n(-27, 3))
    test_result(n(1,2), "__rand__", n(1, 2), n(3,2))
    test_result(n(2,3), "__rand__", n(1, 2), n(3,3))
    test_result(n(2,2), "__rxor__", n(1, 2), n(3,2))
    test_result(n(1,3), "__rxor__", n(1, 2), n(3,3))
    test_result(n(3,2), "__ror__", n(1, 2), n(3,2))
    test_result(n(3,3), "__ror__", n(1, 2), n(3,3))


    test_result(n(1), "lt", n(1, 2), n(3,2))
    test_result(n(1), "lt", n(1, 2), n(3,3))
    test_result(n(0), "lt", n(1, 2), n(3,4))
    test_result(n(0), "gt", n(1, 2), n(3,2))
    test_result(n(0), "gt", n(1, 2), n(3,3))
    test_result(n(1), "gt", n(1, 2), n(3,4))
    test_result(n(1), "le", n(1, 2), n(3,2))
    test_result(n(1), "le", n(1, 2), n(3,3))
    test_result(n(0), "le", n(1, 2), n(3,4))
    test_result(n(1), "le", n(2, 3), n(2,3))
    test_result(n(1), "le", n(1, 2), n(2,3))
    test_result(n(0), "ge", n(1, 2), n(3,2))
    test_result(n(0), "ge", n(1, 2), n(3,3))
    test_result(n(1), "ge", n(1, 2), n(3,4))
    test_result(n(1), "ge", n(2, 3), n(2,3))
    test_result(n(1), "ge", n(1, 2), n(2,3))
    test_result(n(0), "eq", n(1, 2), n(3,2))
    test_result(n(0), "eq", n(1, 2), n(3,3))
    test_result(n(1), "eq", n(2, 3), n(2,3))
    test_result(n(1), "eq", n(1, 2), n(2,3))
    test_result(n(1), "ne", n(1, 2), n(3,2))
    test_result(n(1), "ne", n(1, 2), n(3,3))
    test_result(n(0), "ne", n(2, 3), n(2,3))
    test_result(n(0), "ne", n(1, 2), n(2,3))

    test_result(True, "__lt__", n(1, 2), n(3,2))
    test_result(True, "__lt__", n(1, 2), n(3,3))
    test_result(False, "__lt__", n(1, 2), n(3,4))
    test_result(False, "__gt__", n(1, 2), n(3,2))
    test_result(False, "__gt__", n(1, 2), n(3,3))
    test_result(True, "__gt__", n(1, 2), n(3,4))
    test_result(True, "__le__", n(1, 2), n(3,2))
    test_result(True, "__le__", n(1, 2), n(3,3))
    test_result(False, "__le__", n(1, 2), n(3,4))
    test_result(True, "__le__", n(2, 3), n(2,3))
    test_result(True, "__le__", n(1, 2), n(2,3))
    test_result(False, "__ge__", n(1, 2), n(3,2))
    test_result(False, "__ge__", n(1, 2), n(3,3))
    test_result(True, "__ge__", n(1, 2), n(3,4))
    test_result(True, "__ge__", n(2, 3), n(2,3))
    test_result(True, "__ge__", n(1, 2), n(2,3))
    test_result(False, "__eq__", n(1, 2), n(3,2))
    test_result(False, "__eq__", n(1, 2), n(3,3))
    test_result(True, "__eq__", n(2, 3), n(2,3))
    test_result(True, "__eq__", n(1, 2), n(2,3))
    test_result(True, "__ne__", n(1, 2), n(3,2))
    test_result(True, "__ne__", n(1, 2), n(3,3))
    test_result(False, "__ne__", n(2, 3), n(2,3))
    test_result(False, "__ne__", n(1, 2), n(2,3))

def test_sim_value_int():
    def test_result(result, expected_value, expected_precision = 0):
        if isinstance(expected_value, Number.SimValue):
            expected_precision = expected_value.precision
            expected_value = expected_value.value
        assert(result.value == expected_value)
        assert(result.precision == expected_precision)
    def n(value, precision = 0):
        return Number.SimValue(value, precision)

    test_result(n(1)+n(2), n(3))
    test_result(n(1)+2, n(3))
    test_result(1+n(2), n(3))

    test_result(n(1)-n(2), n(-1))
    test_result(n(52)-n(2), n(50))
    test_result(n(1)-2, n(-1))
    test_result(1-n(2), n(-1))

    test_result(n(6)*n(9), n(54))
    test_result(n(6)*7, n(42))
    test_result(5*n(-3), n(-15))

    test_result(n(6)|n(9), n(6|9))
    test_result(6|n(9), n(6|9))
    test_result(n(6)|9, n(6|9))

    test_result(n(6)&n(5), n(6&5))
    test_result(6&n(5), n(6&5))
    test_result(n(6)&5, n(6&5))

    test_result(n(2) << n(5), n(64))
    test_result(2 << n(5), n(64))
    test_result(n(2) << 5, n(64))
    test_result(n(-2) << n(5), n(-64))

    test_result(n(16) >> n(2), n(4))
    test_result(16 >> n(2), n(4))
    test_result(n(17) >> 2, n(4))
    test_result(n(-16) >> 2, n(-4))

    # This is weird. We have to follow Pythons rules here because we don't (and can't always) know the length of the number
    #test_result(~n(1), n(-2))
    #test_result(-n(1), n(-1))
    test_result(abs(n(3)), n(3))
    test_result(abs(n(-3)), n(3))

    assert (n(3) < n(2)) == False
    assert (3 < n(2)) == False
    assert (n(3) < 2) == False
    assert (n(2) < n(3)) == True
    assert (2 < n(3)) == True
    assert (n(2) < 3) == True
    assert (n(3) <= n(2)) == False
    assert (3 <= n(2)) == False
    assert (n(3) <= 2) == False
    assert (n(2) <= n(3)) == True
    assert (2 <= n(3)) == True
    assert (n(2) <= 3) == True
    assert (n(3) == n(2)) == False
    assert (3 == n(2)) == False
    assert (n(2) == 3) == False
    assert (n(3) != n(2)) == True
    assert (3 != n(2)) == True
    assert (n(2) != 3) == True
    assert (n(3) > n(2)) == True
    assert (3 > n(2)) == True
    assert (n(3) > 2) == True
    assert (n(2) > n(3)) == False
    assert (2 > n(3)) == False
    assert (n(2) > 3) == False
    assert (n(3) >= n(2)) == True
    assert (3 >= n(2)) == True
    assert (n(3) >= 2) == True
    assert (n(2) >= n(3)) == False
    assert (2 >= n(3)) == False
    assert (n(2) >= 3) == False
    assert (n(2) < n(2)) == False
    assert (n(2) <= n(2)) == True
    assert (n(2) == n(2)) == True
    assert (n(2) != n(2)) == False
    assert (n(2) > n(2)) == False
    assert (n(2) >= n(2)) == True


    test_result(Number.SimValue.lt(n(3), n(2)), n(False))
    test_result(Number.SimValue.lt(3, n(2)), n(False))
    test_result(Number.SimValue.lt(n(3), 2), n(False))
    test_result(Number.SimValue.lt(n(2), n(3)), n(True))
    test_result(Number.SimValue.lt(2, n(3)), n(True))
    test_result(Number.SimValue.lt(n(2), 3), n(True))
    test_result(Number.SimValue.le(n(3), n(2)), n(False))
    test_result(Number.SimValue.le(3, n(2)), n(False))
    test_result(Number.SimValue.le(n(3), 2), n(False))
    test_result(Number.SimValue.le(n(2), n(3)), n(True))
    test_result(Number.SimValue.le(2, n(3)), n(True))
    test_result(Number.SimValue.le(n(2), 3), n(True))
    test_result(Number.SimValue.eq(n(3), n(2)), n(False))
    test_result(Number.SimValue.eq(3, n(2)), n(False))
    test_result(Number.SimValue.eq(n(2), 3), n(False))
    test_result(Number.SimValue.ne(n(3), n(2)), n(True))
    test_result(Number.SimValue.ne(3, n(2)), n(True))
    test_result(Number.SimValue.ne(n(2), 3), n(True))
    test_result(Number.SimValue.gt(n(3), n(2)), n(True))
    test_result(Number.SimValue.gt(3, n(2)), n(True))
    test_result(Number.SimValue.gt(n(3), 2), n(True))
    test_result(Number.SimValue.gt(n(2), n(3)), n(False))
    test_result(Number.SimValue.gt(2, n(3)), n(False))
    test_result(Number.SimValue.gt(n(2), 3), n(False))
    test_result(Number.SimValue.ge(n(3), n(2)), n(True))
    test_result(Number.SimValue.ge(3, n(2)), n(True))
    test_result(Number.SimValue.ge(n(3), 2), n(True))
    test_result(Number.SimValue.ge(n(2), n(3)), n(False))
    test_result(Number.SimValue.ge(2, n(3)), n(False))
    test_result(Number.SimValue.ge(n(2), 3), n(False))
    test_result(Number.SimValue.lt(n(2), n(2)), n(False))
    test_result(Number.SimValue.le(n(2), n(2)), n(True))
    test_result(Number.SimValue.eq(n(2), n(2)), n(True))
    test_result(Number.SimValue.ne(n(2), n(2)), n(False))
    test_result(Number.SimValue.gt(n(2), n(2)), n(False))
    test_result(Number.SimValue.ge(n(2), n(2)), n(True))

def test_float_convert():
    p, v = Number.SimValue._precision_and_value(1.0)
    assert p == 0 and v == 1
    p, v = Number.SimValue._precision_and_value(0.5)
    assert p == 1 and v == 1
    p, v = Number.SimValue._precision_and_value(0.125)
    assert p == 3 and v == 1
    p, v = Number.SimValue._precision_and_value(0.625)
    assert p == 3 and v == 5
    p, v = Number.SimValue._precision_and_value(4.0)
    assert p == 0 and v == 4
    p, v = Number.SimValue._precision_and_value(4.5)
    assert p == 1 and v == 9
    p, v = Number.SimValue._precision_and_value(-1.0)
    assert p == 0 and v == -1
    p, v = Number.SimValue._precision_and_value(-0.5)
    assert p == 1 and v == -1
    p, v = Number.SimValue._precision_and_value(-0.125)
    assert p == 3 and v == -1
    p, v = Number.SimValue._precision_and_value(-0.625)
    assert p == 3 and v == -5
    p, v = Number.SimValue._precision_and_value(-4.0)
    assert p == 0 and v == -4
    p, v = Number.SimValue._precision_and_value(-4.5)
    assert p == 1 and v == -9
    p, v = Number.SimValue._precision_and_value(0.000000000000000000000000000000000000000000000000000000000000000000000000000000000000000000000000000000000000000000000000000000000000000000000000000000000000000000000000000000000000000000000000000000000000000000000000000000000000000000000000000000000000000000000000000000000000000000000000000000000000000000000001)
    assert p == 1089, v == 202402253307
    p, v = Number.SimValue._precision_and_value(0.1)
    assert p == 55

if __name__ == "__main__":
    #test_sim_value_fract()
    #test_sim_value_int()
    #test_mix1()
    #test_binary_ops()
    #test_closure()
    #test_closure1()
    #test_closure2()
    #test_slices()
    #test_assign()
    #test_concatenate()
    #test_slice_new()
    #test_slice_with()
    #test_slice_slice()
    #test_decorator_slice()
    #test_slice_as_return()
    #test_local_slice()
    #test_wire_to_wire_loop()
    #test_partial_assign()
    #test_precedence()
    #test_fractional1()
<<<<<<< HEAD
    test_fractional2()
=======
    test_fractional1_sim()
    #test_float_convert()
>>>>>>> eeb6cd12
    pass

'''
class S(object):
    def __set__(self, instance, value):
        print(f"Set called with {value} on instance {instance}")
    def __get__(self, instance, owner):
        print(f"Get called with {owner} on instance {instance}")
        return 42

class B(object):
    ss = S() # Descriptors need to be set on the *class*, not on the instance
    def __init__(self):
        self.s = S() # This doesn't do anything special

b = B()
b.ss = 32
print(b.ss)


import random

class Die(object):
    def __init__(self, sides=6):
        self.sides = sides

    def __get__(self, instance, owner):
        return int(random.random() * self.sides) + 1


class Game(object):
    d6 = Die()
    d10 = Die(sides=10)
    d20 = Die(sides=20)

print(Game.d6)
print(Game.d6)
print(Game.d6)
'''<|MERGE_RESOLUTION|>--- conflicted
+++ resolved
@@ -433,29 +433,26 @@
 
     test.rtl_generation(Top, inspect.currentframe().f_code.co_name)
 
-<<<<<<< HEAD
-        
 def test_fractional2():
     class Top(Module):
         in1 = Input(Number(length=8, signed=True, precision=3))
         in2 = Input(Number(length=8, signed=False, precision=4))
         outp = Output(Number(length=10, signed=True, precision=3))
-=======
+
+        def body(self):
+            self.outp <<= self.in1 + self.in2
+
+    test.rtl_generation(Top, inspect.currentframe().f_code.co_name)
+
 def test_fractional1_sim():
     class Top(Module):
         in1 = Input(Number(length=8, signed=False, precision=3))
         in2 = Input(Number(length=8, signed=False, precision=4))
         outp = Output(Number(length=10, signed=False, precision=4))
->>>>>>> eeb6cd12
 
         def body(self):
             self.outp <<= self.in1 + self.in2
 
-<<<<<<< HEAD
-    test.rtl_generation(Top, inspect.currentframe().f_code.co_name)
-
-        
-=======
         def simulate(self) -> TSimEvent:
             print("Simulation started")
             self.in1 = 1.1
@@ -466,7 +463,6 @@
 
     test.simulation(Top, inspect.currentframe().f_code.co_name)
 
->>>>>>> eeb6cd12
 def test_sim_value_fract():
     def test_result(expected_value, operation, *args):
         result = getattr(type(args[0]), operation)(*args)
@@ -745,12 +741,9 @@
     #test_partial_assign()
     #test_precedence()
     #test_fractional1()
-<<<<<<< HEAD
-    test_fractional2()
-=======
+    #test_fractional2()
     test_fractional1_sim()
     #test_float_convert()
->>>>>>> eeb6cd12
     pass
 
 '''
